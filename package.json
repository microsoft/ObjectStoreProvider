--- conflicted
+++ resolved
@@ -15,13 +15,8 @@
     "@collectable/core": "^5.0.1",
     "@collectable/red-black-tree": "^5.0.1",
     "@types/lodash": "4.14.116",
-<<<<<<< HEAD
-    "lodash": "^4.0.0",
-    "regexp-i18n": "^1.3.2"
-=======
-    "lodash": "^4.17.21",
-    "regexp-i18n": "^1.2.0"
->>>>>>> 8b29596c
+    "regexp-i18n": "^1.3.2",
+    "lodash": "^4.17.21"
   },
   "sideEffects": false,
   "devDependencies": {
